--- conflicted
+++ resolved
@@ -146,13 +146,7 @@
     # Remove unnecessary columns before returning the result
     drop_columns = ['n_used', 'encode_model', 'created_at'] + [col for col in turbine_pdf.columns if col.startswith('sensor')]
     result_pdf = turbine_pdf.drop(columns = drop_columns)
-
-<<<<<<< HEAD
-=======
-    #explanation = explainer(X_test, model, test) # correct receall is explainer(model, X_test, top_n=3) or just simply explainer(model, X_test)
-    #turbine_pdf['explanation'] = dict() 
-
->>>>>>> 212a5e2c
+    
     return result_pdf.reset_index(drop=True)
 
 # COMMAND ----------
